avalanche
<<<<<<< HEAD
.idea
=======
.idea
.build
>>>>>>> a44f194e
<|MERGE_RESOLUTION|>--- conflicted
+++ resolved
@@ -1,7 +1,2 @@
 avalanche
-<<<<<<< HEAD
-.idea
-=======
-.idea
-.build
->>>>>>> a44f194e
+.idea